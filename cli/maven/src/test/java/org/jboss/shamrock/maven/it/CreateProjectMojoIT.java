package org.jboss.shamrock.maven.it;

import com.google.common.base.Charsets;
import com.google.common.io.Files;
import org.apache.commons.io.FileUtils;
import org.apache.maven.model.Dependency;
import org.apache.maven.model.DependencyManagement;
import org.apache.maven.model.Model;
import org.apache.maven.model.io.xpp3.MavenXpp3Reader;
import org.apache.maven.shared.invoker.*;
import org.codehaus.plexus.util.xml.pull.XmlPullParserException;
import org.jboss.shamrock.maven.CreateProjectMojo;
import org.jboss.shamrock.maven.it.verifier.RunningInvoker;
import org.jboss.shamrock.maven.utilities.MojoUtils;
import org.junit.jupiter.api.AfterEach;
import org.junit.jupiter.api.Test;

import java.io.*;
import java.util.Arrays;
import java.util.Collections;
import java.util.List;
import java.util.Properties;

import static org.assertj.core.api.Assertions.assertThat;

/**
 * @author <a href="http://escoffier.me">Clement Escoffier</a>
 */
public class CreateProjectMojoIT extends MojoTestBase {

    private Invoker invoker;
    private RunningInvoker running;
    private File testDir;

    private void init(File root) {
        invoker = new DefaultInvoker();
        invoker.setWorkingDirectory(root);
        String repo = System.getProperty("maven.repo");
        if (repo == null) {
            repo = new File(System.getProperty("user.home"), ".m2/repository").getAbsolutePath();
        }
        invoker.setLocalRepositoryDirectory(new File(repo));
        installPluginToLocalRepository(invoker.getLocalRepositoryDirectory());
    }

    @Test
    public void testProjectGenerationFromScratch() throws MavenInvocationException, IOException {
        testDir = initEmptyProject("projects/project-generation");
        assertThat(testDir).isDirectory();
        init(testDir);
        Properties properties = new Properties();
        properties.put("projectGroupId", "org.acme");
        properties.put("projectArtifactId", "acme");
        properties.put("projectVersion", "1.0-SNAPSHOT");
        setup(properties);

        // As the directory is not empty (log) navigate to the artifactID directory
        testDir = new File(testDir, "acme");

        assertThat(new File(testDir, "pom.xml")).isFile();
        assertThat(new File(testDir, "src/main/java")).isDirectory();
        assertThat(new File(testDir, "src/main/resources/META-INF/microprofile-config.properties")).isFile();

        String config = Files.asCharSource(new File(testDir, "src/main/resources/META-INF/microprofile-config.properties"), Charsets.UTF_8)
                .read();
        assertThat(config).contains("key = value");

        assertThat(new File(testDir, "src/main/docker/Dockerfile")).isFile();

        Model model = load(testDir);
        final DependencyManagement dependencyManagement = model.getDependencyManagement();
        final List<Dependency> dependencies = dependencyManagement.getDependencies();
        assertThat(dependencies.stream().anyMatch(d ->
                d.getArtifactId().equalsIgnoreCase(MojoUtils.getBomArtifactId())
                        && d.getVersion().equalsIgnoreCase("${shamrock.version}")
                        && d.getScope().equalsIgnoreCase("import")
                        && d.getType().equalsIgnoreCase("pom"))).isTrue();

        assertThat(model.getDependencies().stream().anyMatch(d ->
                d.getArtifactId().equalsIgnoreCase("shamrock-jaxrs-deployment")
                        && d.getVersion() == null)).isTrue();
    }

    private Model load(File directory) {
        File pom = new File(directory, "pom.xml");
        assertThat(pom).isFile();
        try (FileReader fr = new FileReader(pom)) {
            return new MavenXpp3Reader().read(fr);
        } catch (IOException | XmlPullParserException e) {
            throw new IllegalArgumentException("Cannot read the pom.xml file", e);
        }
    }

    @Test
    public void testProjectGenerationFromEmptyPom() throws Exception {
        testDir = initProject("projects/simple-pom-it", "projects/project-generation-from-empty-pom");
        assertThat(testDir).isDirectory();
        init(testDir);
        setup(new Properties());

        assertThat(new File(testDir, "pom.xml")).isFile();
        assertThat(FileUtils.readFileToString(new File(testDir, "pom.xml"), "UTF-8"))
                .contains(MojoUtils.getPluginGroupId(), MojoUtils.SHAMROCK_VERSION_PROPERTY, MojoUtils.getPluginGroupId());
        assertThat(new File(testDir, "src/main/java")).isDirectory();

        assertThat(new File(testDir, "src/main/resources/META-INF/microprofile-config.properties")).exists();
        assertThat(new File(testDir, "src/main/resources/META-INF/resources/index.html")).exists();

        assertThat(FileUtils.readFileToString(new File(testDir, "pom.xml"), "UTF-8"))
            .containsIgnoringCase(MojoUtils.getBomArtifactId());

        Model model = load(testDir);
        assertThat(model.getDependencyManagement().getDependencies().stream().anyMatch(d ->
                d.getArtifactId().equalsIgnoreCase(MojoUtils.getBomArtifactId())
                        && d.getVersion().equalsIgnoreCase("${shamrock.version}")
                        && d.getScope().equalsIgnoreCase("import")
                        && d.getType().equalsIgnoreCase("pom"))).isTrue();

        assertThat(model.getDependencies()).isEmpty();
    }

    @Test
    public void testProjectGenerationFromScratchWithResource() throws Exception {
        testDir = initEmptyProject("projects/project-generation-with-resource");
        assertThat(testDir).isDirectory();
        init(testDir);
        Properties properties = new Properties();
        properties.put("projectGroupId", "org.acme");
        properties.put("projectArtifactId", "acme");
        properties.put("className", "org.acme.MyResource.java");
        setup(properties);

        // As the directory is not empty (log) navigate to the artifactID directory
        testDir = new File(testDir, "acme");

        assertThat(new File(testDir, "pom.xml")).isFile();
        assertThat(new File(testDir, "src/main/java")).isDirectory();

        check(new File(testDir, "src/main/java/org/acme/MyResource.java"), "package org.acme;");
    }

    @Test
    public void testProjectGenerationFromMinimalPomWithResource() throws Exception {
        testDir = initProject("projects/simple-pom-it", "projects/project-generation-from-empty-pom-with-resource");
        assertThat(testDir).isDirectory();
        init(testDir);
        Properties properties = new Properties();
        properties.put("className", "org.acme.MyResource.java");
        setup(properties);

        check(new File(testDir, "pom.xml"), "shamrock.version");

        assertThat(new File(testDir, "src/main/java")).isDirectory();

        check(new File(testDir, "src/main/java/org/acme/MyResource.java"), "package org.acme;");
    }

    @Test
    public void testProjectGenerationFromScratchWithExtensions() throws Exception {
        testDir = initEmptyProject("projects/project-generation-with-resources-and-extension");
        assertThat(testDir).isDirectory();
        init(testDir);
        Properties properties = new Properties();
        properties.put("projectGroupId", "org.acme");
        properties.put("projectArtifactId", "acme");
        properties.put("className", "org.acme.MyResource");
        properties.put("extensions", "web,metrics,missing");
        setup(properties);

        // As the directory is not empty (log) navigate to the artifactID directory
        testDir = new File(testDir, "acme");

        assertThat(new File(testDir, "pom.xml")).isFile();
        assertThat(new File(testDir, "src/main/java")).isDirectory();

        check(new File(testDir, "src/main/java/org/acme/MyResource.java"), "package org.acme;");

        assertThat(FileUtils.readFileToString(new File(testDir, "pom.xml"), "UTF-8"))
                .contains("shamrock-jaxrs-deployment", "shamrock-metrics-deployment").doesNotContain("missing");

        Model model = load(testDir);
        assertThat(model.getDependencyManagement().getDependencies().stream().anyMatch(d ->
                d.getArtifactId().equalsIgnoreCase(MojoUtils.getBomArtifactId())
                        && d.getVersion().equalsIgnoreCase("${shamrock.version}")
                        && d.getScope().equalsIgnoreCase("import")
                        && d.getType().equalsIgnoreCase("pom"))).isTrue();

        assertThat(model.getDependencies().stream().anyMatch(d ->
                d.getArtifactId().equalsIgnoreCase("shamrock-jaxrs-deployment")
                        && d.getVersion() == null)).isTrue();

        assertThat(model.getDependencies().stream().anyMatch(d ->
                d.getArtifactId().equalsIgnoreCase("shamrock-metrics-deployment")
                        && d.getVersion() == null)).isTrue();
    }

    @Test
    public void testProjectGenerationFromScratchWithCustomDependencies() throws Exception {
        testDir = initEmptyProject("projects/project-generation-with-resource-and-custom-deps");
        assertThat(testDir).isDirectory();
        init(testDir);
        Properties properties = new Properties();
        properties.put("projectGroupId", "org.acme");
        properties.put("projectArtifactId", "acme");
        properties.put("className", "org.acme.MyResource");
        properties.put("extensions", "commons-io:commons-io:2.5");
        setup(properties);

        // As the directory is not empty (log) navigate to the artifactID directory
        testDir = new File(testDir, "acme");

        assertThat(new File(testDir, "pom.xml")).isFile();
        assertThat(new File(testDir, "src/main/java/org/acme/MyResource.java")).isFile();
        assertThat(FileUtils.readFileToString(new File(testDir, "pom.xml"), "UTF-8"))
                .contains("commons-io");

        Model model = load(testDir);
        assertThat(model.getDependencyManagement().getDependencies().stream().anyMatch(d ->
                d.getArtifactId().equalsIgnoreCase(MojoUtils.getBomArtifactId())
                        && d.getVersion().equalsIgnoreCase("${shamrock.version}")
                        && d.getScope().equalsIgnoreCase("import")
                        && d.getType().equalsIgnoreCase("pom"))).isTrue();

        assertThat(model.getDependencies().stream().anyMatch(d ->
                d.getArtifactId().equalsIgnoreCase("shamrock-jaxrs-deployment")
                        && d.getVersion() == null)).isTrue();

        assertThat(model.getDependencies().stream().anyMatch(d ->
                d.getArtifactId().equalsIgnoreCase("commons-io")
                        && d.getVersion().equalsIgnoreCase("2.5"))).isTrue();
    }

    @Test
    public void testProjectGenerationFromMinimalPomWithDependencies() throws Exception {
        testDir = initProject("projects/simple-pom-it",
                "projects/project-generation-from-minimal-pom-with-extensions");
        assertThat(testDir).isDirectory();
        init(testDir);
        Properties properties = new Properties();
        properties.put("className", "org.acme.MyResource");
        properties.put("extensions", "commons-io:commons-io:2.5");
        setup(properties);
        check(new File(testDir, "src/main/java/org/acme/MyResource.java"), "package org.acme;");
        check(new File(testDir, "pom.xml"), "commons-io");
    }

    /**
     * Reproducer for https://github.com/jbossas/protean-shamrock/issues/671
     */
    @Test
    public void testThatDefaultPackageAreReplaced() throws Exception {
        testDir = initEmptyProject("projects/default-package-test");
        assertThat(testDir).isDirectory();
        init(testDir);
        Properties properties = new Properties();
        properties.put("className", "MyGreatResource");
        setup(properties);
<<<<<<< HEAD

        // As the directory is not empty (log) navigate to the artifactID directory
        testDir = new File(testDir, "my-shamrock-project");

=======
>>>>>>> fad6a044
        check(new File(testDir, "src/main/java/org/acme/shamrock/sample/MyGreatResource.java"), "package org.acme.shamrock.sample;");
    }


    /**
     * Reproducer for https://github.com/jbossas/protean-shamrock/issues/673
     */
    @Test
    public void testThatGenerationFailedWhenTheUserPassGAVonExistingPom() throws Exception {
        testDir = initProject("projects/simple-pom-it","projects/fail-on-gav-and-existing-pom");
        assertThat(testDir).isDirectory();
        init(testDir);
        Properties properties = new Properties();
        properties.put("projectGroupId", "org.acme");
        properties.put("className", "MyResource");
        InvocationResult result = setup(properties);
        assertThat(result.getExitCode()).isNotZero();
        assertThat(new File(testDir, "src/main/java/org/acme/MyResource.java")).doesNotExist();
    }


    private void check(final File resource, final String contentsToFind) throws IOException {
        assertThat(resource).isFile();
        assertThat(FileUtils.readFileToString(resource, "UTF-8")).contains(contentsToFind);
    }

    @AfterEach
    public void cleanup() {
        if (running != null) {
            running.stop();
        }
    }

    @Test
    public void generateNewProjectAndRun() throws MavenInvocationException, FileNotFoundException, InterruptedException {
        testDir = initEmptyProject("projects/project-generation-and-run");

        // Scaffold the new project
        assertThat(testDir).isDirectory();
        init(testDir);
        Properties properties = new Properties();
        properties.put("projectGroupId", "org.acme");
        properties.put("projectArtifactId", "acme");
        properties.put("className", "org.acme.HelloResource");
        setup(properties);

        // Run
        // As the directory is not empty (log) navigate to the artifactID directory
        testDir = new File(testDir, "acme");
        running = new RunningInvoker(testDir, false);
        running.execute(Arrays.asList("compile", "shamrock:dev"), Collections.emptyMap());

        String resp = getHttpResponse();

        assertThat(resp).containsIgnoringCase("ready").containsIgnoringCase("application").containsIgnoringCase("org.acme")
                .containsIgnoringCase("1.0-SNAPSHOT");

        String greeting = getHttpResponse("/hello");
        assertThat(greeting).containsIgnoringCase("hello");
    }

    private InvocationResult setup(Properties params) throws MavenInvocationException, FileNotFoundException {
        InvocationRequest request = new DefaultInvocationRequest();
        request.setBatchMode(true);
        request.setGoals(Collections.singletonList(
            CreateProjectMojo.PLUGIN_KEY + ":" + MojoUtils.getPluginVersion() + ":create"
        ));
        request.setProperties(params);
        getEnv().forEach(request::addShellEnvironment);
        File log = new File(testDir, "build-create-" + testDir.getName() + ".log");
        PrintStreamLogger logger = new PrintStreamLogger(new PrintStream(new FileOutputStream(log)),
                InvokerLogger.DEBUG);
        invoker.setLogger(logger);
<<<<<<< HEAD
        return invoker.execute(request);
=======
        InvocationResult result = invoker.execute(request);
        return result;
>>>>>>> fad6a044
    }

}<|MERGE_RESOLUTION|>--- conflicted
+++ resolved
@@ -255,13 +255,8 @@
         Properties properties = new Properties();
         properties.put("className", "MyGreatResource");
         setup(properties);
-<<<<<<< HEAD
-
         // As the directory is not empty (log) navigate to the artifactID directory
         testDir = new File(testDir, "my-shamrock-project");
-
-=======
->>>>>>> fad6a044
         check(new File(testDir, "src/main/java/org/acme/shamrock/sample/MyGreatResource.java"), "package org.acme.shamrock.sample;");
     }
 
@@ -335,12 +330,7 @@
         PrintStreamLogger logger = new PrintStreamLogger(new PrintStream(new FileOutputStream(log)),
                 InvokerLogger.DEBUG);
         invoker.setLogger(logger);
-<<<<<<< HEAD
         return invoker.execute(request);
-=======
-        InvocationResult result = invoker.execute(request);
-        return result;
->>>>>>> fad6a044
     }
 
 }